--- conflicted
+++ resolved
@@ -671,10 +671,6 @@
 
 void KeyHandler::pinNode(const std::string& candidate) {
   size_t cursorIndex = actualCandidateCursorIndex();
-<<<<<<< HEAD
-
-  builder_->grid().fixNodeSelectedCandidate(cursorIndex, candidate);
-=======
   Formosa::Gramambular::NodeAnchor selectedNode =
       builder_->grid().fixNodeSelectedCandidate(cursorIndex, candidate);
   double score = selectedNode.node->scoreForCandidate(candidate);
@@ -682,7 +678,6 @@
     userOverrideModel_.observe(walkedNodes_, cursorIndex, candidate, GetNow());
   }
 
->>>>>>> df10800d
   walk();
 
   if (selectPhraseAfterCursorAsCandidate_ && moveCursorAfterSelection_) {
